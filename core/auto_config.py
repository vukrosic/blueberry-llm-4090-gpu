#!/usr/bin/env python3
"""
Auto-configuration for Blueberry LLM
Detects hardware and automatically configures optimal training setup
"""

import os
import sys
import torch
from dataclasses import dataclass
from typing import Optional

# Add parent directory to path for imports when running directly
if __name__ == "__main__":
    current_dir = os.path.dirname(os.path.abspath(__file__))
    parent_dir = os.path.dirname(current_dir)
    sys.path.insert(0, parent_dir)

@dataclass
class AutoConfig:
    """Auto-detected configuration"""
    # Hardware
    num_gpus: int
    gpu_memory_gb: float
    
    # Model (auto-scaled)
    d_model: int
    n_layers: int
    n_heads: int
    d_ff: int
    num_experts: int
    
    # Training (auto-optimized)
    batch_size: int
    gradient_accumulation_steps: int
    max_steps: int
    learning_rate: float
    max_seq_len: int
    
    # Performance
    use_distributed: bool
    use_amp: bool
    use_megatron: bool

class BlueberryAutoConfigurator:
    """One class that does everything"""
    
    def __init__(self):
        self.config = self._detect_and_configure()
    
    def _detect_and_configure(self) -> AutoConfig:
        """Main auto-configuration logic"""
        
        # Detect hardware
        num_gpus = torch.cuda.device_count() if torch.cuda.is_available() else 0
        
        if num_gpus == 0:
            return self._cpu_config()
        
        gpu_memory_gb = torch.cuda.get_device_properties(0).total_memory / (1024**3)
        total_memory = gpu_memory_gb * num_gpus
        gpu_name = torch.cuda.get_device_name(0).lower()
        
<<<<<<< HEAD
        # Check for T4 GPU optimization
        device_name = torch.cuda.get_device_name(0).lower()
        if "tesla t4" in device_name or "t4" in device_name:
            print("🚀 Tesla T4 detected - using optimized configuration")
            return self._t4_optimized_config(num_gpus, gpu_memory_gb)
        
        # Scale model based on total available memory
        if total_memory < 16:  # Small setup
=======
        # RTX 4090 optimized configuration (increased for better utilization)
        if 'rtx 4090' in gpu_name or 'geforce rtx 4090' in gpu_name:
>>>>>>> a5970d6a
            config = {
                'd_model': 512, 'n_layers': 12, 'n_heads': 8, 'd_ff': 2048,
                'num_experts': 8, 'batch_size': 16, 'max_seq_len': 1024
            }
        else:
            # Default configuration for other GPUs
            config = {
                'd_model': 384, 'n_layers': 6, 'n_heads': 8, 'd_ff': 1536,
                'num_experts': 8, 'batch_size': 16, 'max_seq_len': 1024
            }
        
        # Set training parameters
        if 'rtx 4090' in gpu_name or 'geforce rtx 4090' in gpu_name:
            # RTX 4090 optimized training parameters (increased for better utilization)
            gradient_accumulation_steps = 3  # Balanced for larger batch size
            max_steps = 1500  # More training steps for larger model
        else:
            gradient_accumulation_steps = max(1, 32 // config['batch_size'])
            max_steps = 1000
        
        return AutoConfig(
            num_gpus=num_gpus,
            gpu_memory_gb=gpu_memory_gb,
            **config,
            gradient_accumulation_steps=gradient_accumulation_steps,
            max_steps=max_steps,
            learning_rate=0.01,
            use_distributed=(num_gpus > 1),
            use_amp=True,
            use_megatron=False  # Default to False, can be overridden by flags
        )
    
    def _t4_optimized_config(self, num_gpus: int, gpu_memory_gb: float) -> AutoConfig:
        """Optimized config for Tesla T4 GPU - balanced for memory efficiency"""
        return AutoConfig(
            num_gpus=num_gpus,
            gpu_memory_gb=gpu_memory_gb,
            d_model=384,  # Moderate increase from 256 (was 512)
            n_layers=6,   # Moderate increase from 4 (was 8)
            n_heads=8,    # Increased from 4
            d_ff=1536,    # Moderate increase from 1024 (was 2048)
            num_experts=8,  # Increased from 4
            batch_size=12,  # Moderate increase from 8 (was 16)
            gradient_accumulation_steps=3,  # Balanced
            max_steps=2000,  # Increased from 1000
            learning_rate=0.01,
            max_seq_len=1024,  # Moderate increase from 512 (was 1024)
            use_distributed=(num_gpus > 1),
            use_amp=True,
            use_megatron=False
        )
    
    def _cpu_config(self) -> AutoConfig:
        """Minimal config for CPU-only systems"""
        return AutoConfig(
            num_gpus=0, gpu_memory_gb=0,
            d_model=128, n_layers=2, n_heads=4, d_ff=512, num_experts=2,
            batch_size=4, gradient_accumulation_steps=8, max_steps=1000,
            learning_rate=0.001, max_seq_len=256,
            use_distributed=False, use_amp=False, use_megatron=False
        )
    
    def print_config(self):
        """Print detected configuration"""
        print("🫐 Blueberry LLM Auto-Configuration")
        print("=" * 50)
        
        if self.config.num_gpus == 0:
            print("🖥️  Mode: CPU Training (Limited)")
        else:
            print(f"🚀 Mode: GPU Training ({self.config.num_gpus} GPUs)")
            print(f"   Memory: {self.config.gpu_memory_gb:.1f} GB per GPU")
        
        print(f"📏 Model: {self.config.d_model}d × {self.config.n_layers}L × {self.config.n_heads}H")
        print(f"🧠 Experts: {self.config.num_experts}")
        print(f"📊 Batch: {self.config.batch_size} (accum: {self.config.gradient_accumulation_steps})")
        print(f"📝 Sequence: {self.config.max_seq_len}")
        print(f"⚡ Mixed Precision: {'Yes' if self.config.use_amp else 'No'}")
        
        if self.config.use_distributed:
            print(f"🌐 Data Parallel: Yes (across {self.config.num_gpus} GPUs)")
            print(f"   Run with: torchrun --nproc_per_node={self.config.num_gpus} train_auto.py")
        
        print("=" * 50)
    
    def get_model_config(self):
        """Convert to MoEModelConfig format"""
        from legacy.llm import MoEModelConfig
        
        return MoEModelConfig(
            d_model=self.config.d_model,
            n_heads=self.config.n_heads,
            n_layers=self.config.n_layers,
            d_ff=self.config.d_ff,
            batch_size=self.config.batch_size,
            max_steps=self.config.max_steps,
            gradient_accumulation_steps=self.config.gradient_accumulation_steps,
            muon_lr=self.config.learning_rate,
            max_seq_len=self.config.max_seq_len,
            num_experts=self.config.num_experts,
            use_amp=self.config.use_amp,
        )

def auto_configure() -> BlueberryAutoConfigurator:
    """One function call to auto-configure everything"""
    return BlueberryAutoConfigurator()

if __name__ == "__main__":
    # Demo the auto-configuration
    configurator = auto_configure()
    configurator.print_config()<|MERGE_RESOLUTION|>--- conflicted
+++ resolved
@@ -59,38 +59,27 @@
         
         gpu_memory_gb = torch.cuda.get_device_properties(0).total_memory / (1024**3)
         total_memory = gpu_memory_gb * num_gpus
-        gpu_name = torch.cuda.get_device_name(0).lower()
         
-<<<<<<< HEAD
         # Check for T4 GPU optimization
         device_name = torch.cuda.get_device_name(0).lower()
         if "tesla t4" in device_name or "t4" in device_name:
             print("🚀 Tesla T4 detected - using optimized configuration")
             return self._t4_optimized_config(num_gpus, gpu_memory_gb)
         
-        # Scale model based on total available memory
-        if total_memory < 16:  # Small setup
-=======
         # RTX 4090 optimized configuration (increased for better utilization)
         if 'rtx 4090' in gpu_name or 'geforce rtx 4090' in gpu_name:
->>>>>>> a5970d6a
             config = {
                 'd_model': 512, 'n_layers': 12, 'n_heads': 8, 'd_ff': 2048,
                 'num_experts': 8, 'batch_size': 16, 'max_seq_len': 1024
             }
+            gradient_accumulation_steps = 3  # Balanced for larger batch size
+            max_steps = 1500  # More training steps for larger model
         else:
             # Default configuration for other GPUs
             config = {
                 'd_model': 384, 'n_layers': 6, 'n_heads': 8, 'd_ff': 1536,
                 'num_experts': 8, 'batch_size': 16, 'max_seq_len': 1024
             }
-        
-        # Set training parameters
-        if 'rtx 4090' in gpu_name or 'geforce rtx 4090' in gpu_name:
-            # RTX 4090 optimized training parameters (increased for better utilization)
-            gradient_accumulation_steps = 3  # Balanced for larger batch size
-            max_steps = 1500  # More training steps for larger model
-        else:
             gradient_accumulation_steps = max(1, 32 // config['batch_size'])
             max_steps = 1000
         
